"""
This Module is in charge of defining commands that are enacted by the agent
"""

import json
import typing
import os
from typing import Union


class Node:
    """
    Nodes are sections of an HTML page, often representing
    raw text or HTML elements. They contain data such as type and
    xpath that make it really easy to locate portions of a page
    for later use such as clicking.
    """

    def __init__(
        self, x_path: str, node_type: str, node_id: str, attributes: dict[str, str]
    ):
        """
        Initializes a Node

        :param x_path: the path to the node in the html document
        :param node_type: states the type of the node (element, text, ...)
        :param node_id: the unique id of the node in the document
        :param attributes: the html attributes (alt, id, ...)
        """

        self.x_path = x_path
        self.type = node_type
        self.id = node_id
        self.attributes = attributes

    @property
    def tag(self) -> str:
        """
        The tag of the Node if it is a html element
        :return: the tag name
        """
        if self.type != "Element":
            raise TypeError(
                f"only nodes of type element have tags. this node is of type {self.type}"
            )

        tail = os.path.split(self.x_path)[-1]

        if "[" in tail:
            tail = tail.split("[")[0]

        return tail

    @classmethod
    def from_json(cls, data_dict: dict[str, typing.Any]):
        """
        Converts json dictionaries to Node Objects
        :param data_dict: A dictionary representing the json content of the node
        :return:  object representing the json
        """
        return cls(
            data_dict["xpath"],
            data_dict["type"],
            data_dict["id"],
            data_dict["attributes"],
        )


class Command:
    """
    The base class for agent commands
    """

    def __init__(
        self, command_type: str, command_name: str, params: dict[str, typing.Any]
    ):
        """
        Initializes a parent command
        :param command_type: what does the agent request interaction with
        current options are llm and browser
        :param command_name: the name of the code
        :param params: the dictionary content of the param useful for conversion
        """

        self.command_type = command_type
        self.command_name = command_name
        self.params = params

    def to_dict(self) -> dict:
        """
        converts the command to a dictionary useful for conversion
        :return: the command as a dictionary
        """
        return {"command_name": self.command_name, "params": self.params}

    def to_json_string(self):
        """
        returns the dictionary as a json string
        :return: the command as a string
        """
        return json.dumps(self.to_dict())


# LLM Commands


class LLMCommand(Command):
    """
    Commands for LLM operations
    """

    def __init__(self, message_type: str, message: dict[str, typing.Any]):
        """
        Initializes and LLM command
        :param message_type: type of llm message
        :param message: the properties if the command is a dictionary
        """
        super().__init__("llm", message_type, message)


class Standard(LLMCommand):
    """
    A stantdard LLM command, only text input
    """

    def __init__(self, role: str, content: str):
        """
        Initialize a Standard LLM command with optional parameters

        :param role: The role of the speaker (user), defaults to None
        :param content: The content of the message, defaults to None
        """
        super().__init__("standard", {"role": role, "content": content})
        self.role = role
        self.content = content

    @classmethod
    def init_from_dict(cls, command_dict: dict[str, typing.Any]):
        """
        loads Standard LLM command from a python dictionary

        :param command_dict: the dictionary representation of the command
        :return: a Standard LLM command object
        """
        return cls(command_dict["message"]["role"], command_dict["message"]["content"])

    def set_role(self, role: str):
        """
        set the role of the command after it is initialized

        :param role: the tole that will be set for the command object
        """
        self.role = role

    def set_content(self, content: str):
        """
        set the content of the command

        :param content: the content of the message that will be set for the command object
        """
        self.content = content


class Multimodal(LLMCommand):
    """
    A Multimodal LLM command, can take input of text and image type
    """

    def __init__(self, role: str, content: list[dict]):
        """
        Initialize a Multimodal LLM command with optional parameters

        :param role: generally will be user, defaults to None
        :param content: The content of the message, defaults to None
        """
        super().__init__(
            "multimodal",
            {"role": role, "content": content if content is not None else []},
        )
        self.role = role
        self.content = content

    @classmethod
    def init_from_dict(cls, command_dict: dict[str, typing.Any]):
        """
        loads Multimodal LLM command from a python dictionary

        :param command_dict: the dictionary representation of the command
        :return: a Multimodal LLM command object
        """
        return cls(command_dict["message"]["role"], command_dict["message"]["content"])

    def set_role(self, role: str):
        """
        set the role of the command after it is initialized

        :param role: the tole that will be set for the command object
        """
        self.role = role

    def add_content(self, type: str, content: str):
        """
        Allows user to add message content of different types after initializing the Multimodal LLM command object

        :param type: the type of the message content the user is adding, either text or image_url
        :param content: the actual content that corresponds to the provided type
        """
        if type == "text":
            content_item = {"type": type, "text": content}
        elif type == "image_url":
            content_item = {"type": type, "image_url": content}
        else:
            raise ValueError(
                "Invalid content type. Type must be 'text' or 'image_url'."
            )

        self.content.append(content_item)


class Assistant(LLMCommand):
    """
    An Assitant LLM command, which represents an assistant response in a conversation with a user.
    """

    def __init__(self, role: str, content: str):
        """
        Initialize an Assistant LLM command with optional parameters

        :param role: assitant, defaults to None
        :param content: The content of the message, defaults to None
        """
        super().__init__("standard", {"role": role, "content": content})
        self.role = role
        self.content = content

    @classmethod
    def init_from_dict(cls, command_dict: dict[str, typing.Any]):
        """
        loads Assistant LLM command from a python dictionary

        :param command_dict: the dictionary representation of the command
        :return: an Assistant LLM command object
        """
        return cls(command_dict["message"]["role"], command_dict["message"]["content"])

    def set_role(self, role: str):
        """
        Set the role for this assistant message.

        :param role: the new role for this assistant message
        """
        self.role = role

    def set_content(self, content: str):
        """
        Add a content item to the list of contents for this assistant message.

        :params content: the new content item for this assistant message
        """
        self.content = content


class Tool(LLMCommand):
    """
    A Tool LLM command
    """

    def __init__(self, message: dict[str, typing.Any]):
        """
        Initialize a Tool LLM command

        :param message: The tool message data as a dictionary
        """
        super().__init__("tool", message)

    @classmethod
    def init_from_dict(cls, command_dict: dict[str, typing.Any]):
        """
        loads Tool LLM command from a python dictionary

        :param command_dict: the dictionary representation of the command
        :return: an Assistant LLM command object
        """
        return cls(command_dict["message"])


# Browser Commands


class BrowserCommand(Command):
    """
    Commands for browser operations
    """

    def __init__(self, command_name: str, params: dict[str, typing.Any]):
        """
        Initializes a browser command

        :param command_name: the name of the browser command
        :param params: the properties of the command as a dictionary
        """

        super().__init__("browser", command_name, params)


class Navigate(BrowserCommand):
    """
    A command that navigates to the url present
    """

    def __init__(self, url: str):
        """
        Initializes the navigate command

        :param url: a hyperlink to the webpage that you
        wish to navigate too
        """

        self.url = url
        super().__init__("open_web_page", {"url": self.url})

    @classmethod
    def init_from_dict(cls, command_dict: dict[str, typing.Any]):
        """
        loads the navigate command from a python dictionary

        :param command_dict: the dictionary representation of the command
        :return: a Navigate object
        """
        return cls(command_dict["params"]["url"])

    @classmethod
    def init_from_json_string(cls, command: str):
        """
        loads the navigate command from a json string

        :param command: the string representation of the command
        :return: a Navigate object
        """
        command_dict = json.loads(command)
        return Navigate.init_from_dict(command_dict)


class BrowserFile(BrowserCommand):
    """
    A Browser command that saves a file
    """

    def __init__(
        self, command_name: str, params: dict, file_name: str, snap_shot_name: str
    ):
        """
        Initializes a browser file command

        :param command_name: the name of the command
        :param params: the properties of the command as a dictionary
        :param file_name: the name of the file being written to
        :param snap_shot_name: the name of the snapshot folder to save
        the data too
        """
        self.file_name = file_name
        self.snap_shot_name = snap_shot_name

        params["snap_shot_name"] = snap_shot_name

        super().__init__(command_name, params)

    @property
    def file_path(self) -> str:
        """
        Gets the path to the saved file

        :return: the saved file path
        """
        return os.path.join(
            "./resources", "snapshots", self.snap_shot_name, self.file_name
        )

    @property
    def exists(self) -> bool:
        """
        checks whether the file has been written

        :return: a boolean representing the files existence
        """
        return os.path.exists(self.file_path)


class FullPageScreenshot(BrowserFile):
    """
    A command that takes a screenshot of the entire page
    """

    def __init__(self, quality: int, name: str, snap_shot_name: str):
        """
        Initializes a FullPageScreenshot command

        :param quality: the screenshot quality. The higher, the better
        :param name: name of the screenshot file
        :param snap_shot_name: what snapshot folder to save too
        """

        super().__init__(
            "full_page_screenshot",
            {
                "quality": quality,
                "name": name,
            },
            name,
            snap_shot_name,
        )

        self.quality = quality

    @classmethod
    def init_from_dict(cls, command_dict: dict[str, typing.Any]):
        """
        loads the FullPageScreenshot command from a python dictionary

        :param command_dict: the dictionary representation of the command
        :return: a FullPageScreenshot object
        """

        return cls(
            command_dict["params"]["quality"],
            command_dict["params"]["name"],
            command_dict["params"]["snap_shot_name"],
        )

    @classmethod
    def init_from_json_string(cls, command: str):
        """
        loads the FullPageScreenshot command from a json string

        :param command: the string representation of the command
        :return: a FullPageScreenshot object
        """
        command_dict = json.loads(command)
        return Navigate.init_from_dict(command_dict)

    @property
    def file_path(self) -> str:
        """
        Gets the path to the saved file

        :return: the saved file path
        """

        return os.path.join(
            "./resources", "snapshots", self.snap_shot_name, "images", self.file_name
        )


class ElementScreenShot(BrowserFile):
    """
    A command that takes a screenshot of a particular element
    """

    def __init__(self, scale: int, selector: str, name: str, snap_shot_name: str):
        """
        Initializes a ElementScreenShot command

        :param scale: the size and quality of the image
        :param selector: the xpath selector used to capture the image
        :param name: the name of the image file that will be written
        :param snap_shot_name: the snapshot folder to save the image too
        """
        super().__init__(
            "element_screenshot",
            {
                "scale": scale,
                "name": name,
                "selector": selector,
                "snap_shot_name": snap_shot_name,
            },
            name,
            snap_shot_name,
        )

        self.scale = scale

    @classmethod
    def init_from_dict(cls, command_dict: dict[str, typing.Any]):
        """
        loads the ElementScreenShot command from a python dictionary

        :param command_dict: the dictionary representation of the command
        :return: a ElementScreenShot object
        """
        return cls(
            command_dict["params"]["scale"],
            command_dict["params"]["selector"],
            command_dict["params"]["name"],
            command_dict["params"]["snap_shot_name"],
        )

    @classmethod
    def init_from_json_string(cls, command: str):
        """
        loads the ElementScreenShot command from a json string

        :param command: the string representation of the command
        :return: a ElementScreenShot object
        """
        command_dict = json.loads(command)
        return Navigate.init_from_dict(command_dict)

    @property
    def file_path(self) -> str:
        """
        Gets the path to the saved file

        :return: the saved file path
        """
        return os.path.join(
            "./resources", "snapshots", self.snap_shot_name, "images", self.file_name
        )


class CollectNodes(BrowserFile):
    """
    This Command collects element nodes from a webpage
    """

    def __init__(self, selector: str, snap_shot_name: str, wait_ready=False):
        """
        Initializes a CollectNodes command

        :param selector: the css selector representing the section you
         want to extract
        :param snap_shot_name: the folder to write the data too
        :param wait_ready: whether to wait for the element to appear
        """
        super().__init__(
            "collect_nodes",
            {
                "wait_ready": wait_ready,
                "selector": selector,
                "snap_shot_name": snap_shot_name,
            },
            "nodeData.json",
            snap_shot_name,
        )

        self.wait_ready = wait_ready
        self.selector = selector

    @classmethod
    def init_from_dict(cls, command_dict: dict[str, typing.Any]):
        """
        loads the CollectNodes command from a python dictionary

        :param command_dict: the dictionary representation of the command
        :return: a CollectNodes object
        """
        return cls(
            command_dict["params"]["selector"],
            command_dict["params"]["snap_shot_name"],
            command_dict["params"]["wait_ready"],
        )

    @classmethod
    def init_from_json_string(cls, command: str):
        """
        Loads the CollectNodes command from a json string

        :param command: the string representation of the command
        :return: a CollectNodes object
        """
        command_dict = json.loads(command)
        return Navigate.init_from_dict(command_dict)

    def load_json(self, node_path: str | None = None) -> list[Node]:
        """
        Loads the collected file and return a list of nodes

        :param node_path: the path to the node file
        :return: a list of nodes
        """
        if not self.exists:
            raise FileNotFoundError("node json file does not exist")

        node_path = node_path if node_path else self.file_path

        with open(node_path, "r", encoding="utf-8") as f:
            node_json_data = json.load(f)

        node_list = []
        for node in node_json_data:
            node_list.append(Node.from_json(node))

        return node_list


class SaveHtml(BrowserFile):
    """
    Saves HTML to a file
    """

    def __init__(self, snap_shot_name: str):
        """
        Initializes a CollectNodes command

        :param snap_shot_name: the snapshot to save the html too
        """
        super().__init__(
            "save_html", {"snap_shot_name": snap_shot_name}, "body.txt", snap_shot_name
        )

    @classmethod
    def init_from_dict(cls, command_dict: dict[str, typing.Any]):
        """
        loads the SaveHtml command from a python dictionary

        :param command_dict: the dictionary representation of the command
        :return: a SaveHtml object
        """
        return cls(command_dict["params"]["snap_shot_name"])

    @classmethod
    def init_from_json_string(cls, command: str):
        """
        Loads the SaveHtml command from a json string

        :param command: the string representation of the command
        :return: a SaveHtml object
        """
        command_dict = json.loads(command)
        return Navigate.init_from_dict(command_dict)


class Sleep(BrowserCommand):
<<<<<<< HEAD
=======
    """
    A command that instructs the browser to sleep for a duration
    """

>>>>>>> a31ec6f6
    def __init__(self, seconds: int):
        """
        Initializes a Sleep command

        :param seconds: the sleep duration
        """
        super().__init__("sleep", {"seconds": seconds})

        self.seconds = seconds

    @classmethod
    def init_from_dict(cls, command_dict: dict[str, typing.Any]):
        """
        loads the Sleep command from a python dictionary

        :param command_dict: the dictionary representation of the command
        :return: a Sleep object
        """
        return cls(command_dict["params"]["seconds"])

    @classmethod
    def init_from_json_string(cls, command: str):
        """
        loads the Sleep command from a json string

        :param command: the string representation of the command
        :return: a Sleep object
        """
        command_dict = json.loads(command)
        return Navigate.init_from_dict(command_dict)


class Click(BrowserCommand):
<<<<<<< HEAD
=======
    """
    A Command that clicks on a portion of the loaded website
    """

>>>>>>> a31ec6f6
    def __init__(self, selector: str, query_type: str):
        """
        Initializes a click command

        :param selector: the value you are using to discriminate your selection
        :param query_type: the type of the selector ex: x_path
        """
        super().__init__("click", {"selector": selector, "query_type": query_type})
        self.selector = selector
        self.query_type = query_type

    @classmethod
    def init_from_dict(cls, command_dict: dict[str, typing.Any]):
        """
        Loads the Click command from a python dictionary

        :param command_dict: the dictionary representation of the command
        :return: a Click object
        """
        return cls(
            command_dict["params"]["selector"], command_dict["params"]["query_type"]
        )

    @classmethod
    def init_from_json_string(cls, command: str):
        """
        Loads the Click command from a json string

        :param command: the string representation of the command
        :return: a Click object
        """
        command_dict = json.loads(command)
        return Navigate.init_from_dict(command_dict)


def move_file(command: BrowserFile, new_path):
    """
    Helper function that moves files to different areas

    :param command: the command containing a file
    :param new_path: the path to where the file should be written
    """
    f_name = os.path.split(command.file_path)[-1]
    with open(command.file_path, "rb") as f:
        f_bytes = f.read()

    with open(os.path.join(new_path, f_name), "wb") as f2:
        f2.write(f_bytes)<|MERGE_RESOLUTION|>--- conflicted
+++ resolved
@@ -5,7 +5,6 @@
 import json
 import typing
 import os
-from typing import Union
 
 
 class Node:
@@ -30,7 +29,7 @@
 
         self.x_path = x_path
         self.type = node_type
-        self.id = node_id
+        self.id = node_id  # pylint: disable=invalid-name
         self.attributes = attributes
 
     @property
@@ -198,17 +197,18 @@
         """
         self.role = role
 
-    def add_content(self, type: str, content: str):
-        """
-        Allows user to add message content of different types after initializing the Multimodal LLM command object
-
-        :param type: the type of the message content the user is adding, either text or image_url
+    def add_content(self, ctype: str, content: str):
+        """
+        Allows user to add message content of different types
+        after initializing the Multimodal LLM command object
+
+        :param ctype: the type of the message content the user is adding, either text or image_url
         :param content: the actual content that corresponds to the provided type
         """
-        if type == "text":
-            content_item = {"type": type, "text": content}
-        elif type == "image_url":
-            content_item = {"type": type, "image_url": content}
+        if ctype == "text":
+            content_item = {"type": ctype, "text": content}
+        elif ctype == "image_url":
+            content_item = {"type": ctype, "image_url": content}
         else:
             raise ValueError(
                 "Invalid content type. Type must be 'text' or 'image_url'."
@@ -582,8 +582,8 @@
 
         node_path = node_path if node_path else self.file_path
 
-        with open(node_path, "r", encoding="utf-8") as f:
-            node_json_data = json.load(f)
+        with open(node_path, "r", encoding="utf-8") as file:
+            node_json_data = json.load(file)
 
         node_list = []
         for node in node_json_data:
@@ -630,13 +630,10 @@
 
 
 class Sleep(BrowserCommand):
-<<<<<<< HEAD
-=======
     """
     A command that instructs the browser to sleep for a duration
     """
 
->>>>>>> a31ec6f6
     def __init__(self, seconds: int):
         """
         Initializes a Sleep command
@@ -670,13 +667,10 @@
 
 
 class Click(BrowserCommand):
-<<<<<<< HEAD
-=======
     """
     A Command that clicks on a portion of the loaded website
     """
 
->>>>>>> a31ec6f6
     def __init__(self, selector: str, query_type: str):
         """
         Initializes a click command
@@ -720,8 +714,8 @@
     :param new_path: the path to where the file should be written
     """
     f_name = os.path.split(command.file_path)[-1]
-    with open(command.file_path, "rb") as f:
-        f_bytes = f.read()
-
-    with open(os.path.join(new_path, f_name), "wb") as f2:
-        f2.write(f_bytes)+    with open(command.file_path, "rb") as file:
+        f_bytes = file.read()
+
+    with open(os.path.join(new_path, f_name), "wb") as file2:
+        file2.write(f_bytes)