import json
import typing
<<<<<<< HEAD
from .command import (
    Command,
    Navigate,
    FullPageScreenshot,
    ElementScreenShot,
    CollectNodes,
    SaveHtml,
    Sleep,
    Click,
)
=======
from typing import Union
from .command import Command, Navigate, FullPageScreenshot, ElementScreenShot, CollectNodes, SaveHtml, Sleep, Click, Standard, Multimodal, Assistant, Tool
>>>>>>> 219fc6d4


class Operations(list):

    def __init__(
        self,
        op_type: str,
        timeout: None | int = None,
    ):

        if timeout and not (0 <= timeout <= 32767):
            raise Exception(f"timeout must be between 0 and 32767, got {timeout}")

        super().__init__()

        self.op_type = op_type
        self.timeout = timeout

    def append(self, command: Command):

        if command.command_type == self.op_type:
            super().append(command)
        else:
            raise Exception(f"cannot append command of type {command.command_type}")

    def get_settings(self) -> dict:
        return {"timeout": self.timeout} if self.timeout else {}

    def to_dict(self) -> dict[str, typing.Any]:
        op_dict = {
            "type": self.op_type,
            "settings": self.get_settings(),
            "command_list": [com.to_dict() for com in self],
        }

        return op_dict

    def to_json_string(self) -> str:
        return json.dumps(self.to_dict())


class BrowserOperations(Operations):

    def __init__(self, headless: bool = False, timeout: None | int = None):
        super().__init__("browser", timeout)

        self.headless = headless

    def get_settings(self) -> dict:
        super().get_settings()["headless"] = self.headless
        return super().get_settings()

    @classmethod
    def load(cls, data_dict: dict):
        browser_opts = cls(**data_dict["settings"])

        for command in data_dict["command_list"]:

            match command["command_name"]:
                case "open_web_page":
                    initialized_command = Navigate.init_from_dict(command)
                case "full_page_screenshot":
                    initialized_command = FullPageScreenshot.init_from_dict(command)
                case "element_screenshot":
                    initialized_command = ElementScreenShot.init_from_dict(command)
                case "collect_nodes":
                    initialized_command = CollectNodes.init_from_dict(command)
                case "save_html":
                    initialized_command = SaveHtml.init_from_dict(command)
                case "sleep":
                    initialized_command = Sleep.init_from_dict(command)
                case "click":
                    initialized_command = Click.init_from_dict(command)
                case _:
                    raise Exception(
                        f"{command['command_name']} is not a valid browser command"
                    )

            browser_opts.append(initialized_command)

        return browser_opts

class LLMSettings(dict):
    def __init__(self, name: Union[str, None] = None, api_key: Union[str, None] = None):
        if not isinstance(name, str):
            raise TypeError("Name must be a string.")
        if not isinstance(api_key, str):
            raise TypeError("API key must be a string.")
        self.update({'name': name, 'api_key': api_key})

class OPENAI_Settings(LLMSettings):
    def __init__(self, name: Union[str, None] = None, api_key: Union[str, None] = None, model: Union[str, None] = None, temperature: float = 1.0):
        super().__init__(name, api_key)
        if not isinstance(model, str):
            raise TypeError("Model must be a string.")
        if not isinstance(temperature, float):
            raise TypeError("Temperature must be a float.")

        self._allowed_keys = {'name', 'api_key', 'model', 'temperature'}
        self.update({'name': name, 'api_key': api_key, 'model': model, 'temperature': temperature})
    #makes sure that all keys added to openai settings are valid keys
    def __setitem__(self, key, value):
        if key not in self._allowed_keys:
            raise KeyError(f"Invalid key: '{key}'. Only {', '.join(self._allowed_keys)} keys are allowed.")
        super().__setitem__(key, value)



class LLMOperations(Operations):
    def __init__(self, try_limit: int, timeout: int, max_tokens: int, llm_settings: list[LLMSettings], workflow_type: str):
        super().__init__("llm", timeout)
        self.settings = {
            "try_limit": try_limit,
            "max_tokens": max_tokens,
            "llm_settings": llm_settings,
            "workflow": {"workflow_type": workflow_type}
        }

    def get_settings(self):
        settings = super().get_settings()
        settings.update(self.settings)
        return settings

    @classmethod
    def load(cls, data_dict: dict):
        llm_opts = cls(**data_dict["settings"])

        for command in data_dict["command_list"]:

            match command["message_type"]:
                case "standard":
                    initialized_command = Standard.init_from_dict(command)
                case "multimodal":
                    initialized_command = Multimodal.init_from_dict(command)
                case "assistant":
                    initialized_command = Assistant.init_from_dict(command)
                case "tool":
                    initialized_command = Tool.init_from_dict(command)
                case _:
                    raise Exception(f"{command['command_name']} is not a valid browser command")

            llm_opts.append(initialized_command)

        return llm_opts<|MERGE_RESOLUTION|>--- conflicted
+++ resolved
@@ -1,6 +1,6 @@
 import json
 import typing
-<<<<<<< HEAD
+from typing import Union
 from .command import (
     Command,
     Navigate,
@@ -10,11 +10,11 @@
     SaveHtml,
     Sleep,
     Click,
+    Standard,
+    Multimodal,
+    Assistant,
+    Tool,
 )
-=======
-from typing import Union
-from .command import Command, Navigate, FullPageScreenshot, ElementScreenShot, CollectNodes, SaveHtml, Sleep, Click, Standard, Multimodal, Assistant, Tool
->>>>>>> 219fc6d4
 
 
 class Operations(list):
@@ -97,40 +97,64 @@
 
         return browser_opts
 
+
 class LLMSettings(dict):
     def __init__(self, name: Union[str, None] = None, api_key: Union[str, None] = None):
         if not isinstance(name, str):
             raise TypeError("Name must be a string.")
         if not isinstance(api_key, str):
             raise TypeError("API key must be a string.")
-        self.update({'name': name, 'api_key': api_key})
+        self.update({"name": name, "api_key": api_key})
+
 
 class OPENAI_Settings(LLMSettings):
-    def __init__(self, name: Union[str, None] = None, api_key: Union[str, None] = None, model: Union[str, None] = None, temperature: float = 1.0):
+    def __init__(
+        self,
+        name: Union[str, None] = None,
+        api_key: Union[str, None] = None,
+        model: Union[str, None] = None,
+        temperature: float = 1.0,
+    ):
         super().__init__(name, api_key)
         if not isinstance(model, str):
             raise TypeError("Model must be a string.")
         if not isinstance(temperature, float):
             raise TypeError("Temperature must be a float.")
 
-        self._allowed_keys = {'name', 'api_key', 'model', 'temperature'}
-        self.update({'name': name, 'api_key': api_key, 'model': model, 'temperature': temperature})
-    #makes sure that all keys added to openai settings are valid keys
+        self._allowed_keys = {"name", "api_key", "model", "temperature"}
+        self.update(
+            {
+                "name": name,
+                "api_key": api_key,
+                "model": model,
+                "temperature": temperature,
+            }
+        )
+
+    # makes sure that all keys added to openai settings are valid keys
     def __setitem__(self, key, value):
         if key not in self._allowed_keys:
-            raise KeyError(f"Invalid key: '{key}'. Only {', '.join(self._allowed_keys)} keys are allowed.")
+            raise KeyError(
+                f"Invalid key: '{key}'. Only {', '.join(self._allowed_keys)} keys are allowed."
+            )
         super().__setitem__(key, value)
 
 
-
 class LLMOperations(Operations):
-    def __init__(self, try_limit: int, timeout: int, max_tokens: int, llm_settings: list[LLMSettings], workflow_type: str):
+    def __init__(
+        self,
+        try_limit: int,
+        timeout: int,
+        max_tokens: int,
+        llm_settings: list[LLMSettings],
+        workflow_type: str,
+    ):
         super().__init__("llm", timeout)
         self.settings = {
             "try_limit": try_limit,
             "max_tokens": max_tokens,
             "llm_settings": llm_settings,
-            "workflow": {"workflow_type": workflow_type}
+            "workflow": {"workflow_type": workflow_type},
         }
 
     def get_settings(self):
@@ -154,7 +178,9 @@
                 case "tool":
                     initialized_command = Tool.init_from_dict(command)
                 case _:
-                    raise Exception(f"{command['command_name']} is not a valid browser command")
+                    raise Exception(
+                        f"{command['command_name']} is not a valid browser command"
+                    )
 
             llm_opts.append(initialized_command)
 
